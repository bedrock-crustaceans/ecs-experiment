use std::{marker::PhantomData, sync::Arc};
use parking_lot::RwLock;

use crate::{event::{Event, EventReader, EventWriter}, query::{FilterBundle, Query}, resource::{Res, ResMut, Resource}, QueryBundle, World, sealed};

pub trait Sys {
    fn call(&self, world: Arc<World>);
}

/// Wrapper around a system function pointer to be able to store the function's params.
<<<<<<< HEAD
pub struct GenericSystem<'a, Params, F: RawSystem<'a, Params>> {
=======
pub struct SysContainer<P, F: NakedSys<P>> {
>>>>>>> b84aed2e
    pub system: F,
    pub _marker: PhantomData<P>,
}

<<<<<<< HEAD
impl<F: RawSystem<'a, ()>> System for GenericSystem<(), F> {
    fn call(&self, world: &World) {
=======
impl<F: NakedSys<()>> Sys for SysContainer<(), F> {
    fn call(&self, world: Arc<World>) {
>>>>>>> b84aed2e
        self.system.call(world);
    }
}

<<<<<<< HEAD
impl<'a, P0, F: RawSystem<'a, P0>> System for GenericSystem<P0, F>
where
    P0: SystemParam<'a>,
{
    fn call(&'a self, world: &World) {
=======
impl<P0, F: NakedSys<P0>> Sys for SysContainer<P0, F>
where
    P0: SysParam,
{
    fn call(&self, world: Arc<World>) {
>>>>>>> b84aed2e
        self.system.call(world);
    }
}

<<<<<<< HEAD
impl<'a, P0, P1, F: RawSystem<'a, (P0, P1)>> System for GenericSystem<(P0, P1), F>
where
    P0: SystemParam<'a>,
    P1: SystemParam<'a>,
=======
impl<P0, P1, F: NakedSys<(P0, P1)>> Sys for SysContainer<(P0, P1), F>
where
    P0: SysParam,
    P1: SysParam,
>>>>>>> b84aed2e
{
    fn call(&self, world: Arc<World>) {
        self.system.call(world);
    }
}

<<<<<<< HEAD
pub trait SystemParam<'a>: Sized {
    const EXCLUSIVE: bool;

    fn fetch(world: &'a World) -> Self {
        panic!(
            "{} does not support immutable fetching",
            std::any::type_name::<Self>()
        );
    }

    fn fetch_mut(world: &'a mut World) -> Self {
        panic!(
            "{} does not support mutable fetching",
            std::any::type_name::<Self>()
        );
    }
}

impl<'a, C: QueryBundle, F: FilterBundle> SystemParam<'a> for Query<'a, C, F> {
    const EXCLUSIVE: bool = C::MUTABLE;

    fn fetch(world: &'a World) -> Self {
        Query::from(world)
    }
}

impl<'a, R: Resource> SystemParam<'a> for Res<'a, R> {
    const EXCLUSIVE: bool = false;
}

impl<'a, R: Resource> SystemParam<'a> for ResMut<'a, R> {
    const EXCLUSIVE: bool = true;
}

impl<E: Event> SystemParam<'_> for EventWriter<E> {
    const EXCLUSIVE: bool = false;
}

impl<E: Event> SystemParam<'_> for EventReader<E> {
    const EXCLUSIVE: bool = false;
}

pub trait RawSystem<'a, Params>: Sized {
    fn into_generic(self) -> GenericSystem<Params, Self> {
        GenericSystem {
=======
pub trait SysParam {
    const SHARED: bool;

    #[doc(hidden)]
    fn fetch<S: sealed::Sealed>(world: Arc<World>) -> Self;
}

impl<C: QueryBundle, F: FilterBundle> SysParam for Query<C, F> {
    const SHARED: bool = C::SHARED;

    fn fetch<S: sealed::Sealed>(world: Arc<World>) -> Self {
        Query::new(world)
    }
}

impl<'a, R: Resource> SysParam for Res<'a, R> {
    const SHARED: bool = false;

    fn fetch<S: sealed::Sealed>(world: Arc<World>) -> Self {
        todo!();
    }
}

impl<'a, R: Resource> SysParam for ResMut<'a, R> {
    const SHARED: bool = true;

    fn fetch<S: sealed::Sealed>(world: Arc<World>) -> Self {
        todo!();
    }
}

impl<E: Event> SysParam for EventWriter<E> {
    const SHARED: bool = false;

    fn fetch<S: sealed::Sealed>(world: Arc<World>) -> Self {
        todo!();
    }
}

impl<E: Event> SysParam for EventReader<E> {
    const SHARED: bool = false;

    fn fetch<S: sealed::Sealed>(world: Arc<World>) -> Self {
        todo!();
    }
}

pub trait NakedSys<Params>: Sized {
    fn into_container(self) -> SysContainer<Params, Self> {
        SysContainer {
>>>>>>> b84aed2e
            system: self,
            _marker: PhantomData,
        }
    }

<<<<<<< HEAD
    fn call(&self, world: &'a World);
}

impl<'a, F> RawSystem<'a, ()> for F
where
    F: Fn(),
{
    fn call(&self, _world: &'a World) {
=======
    fn call(&self, world: Arc<World>);
}

impl<F> NakedSys<()> for F
where
    F: Fn(),
{
    fn call(&self, _world: Arc<World>) {
>>>>>>> b84aed2e
        self();
    }
}

<<<<<<< HEAD
impl<'a, F, P0> RawSystem<'a, P0> for F
where
    F: Fn(P0),
    P0: SystemParam<'a>,
{
    fn call(&self, world: &'a World) {
        let p0 = P0::fetch(world);
=======
impl<F, P0> NakedSys<P0> for F
where
    F: Fn(P0),
    P0: SysParam,
{
    fn call(&self, world: Arc<World>) {
        let p0 = P0::fetch::<sealed::Sealer>(world);
>>>>>>> b84aed2e
        self(p0);
    }
}

<<<<<<< HEAD
impl<'a, F, P0, P1> RawSystem<'a, (P0, P1)> for F
where
    F: Fn(P0, P1),
    P0: SystemParam<'a>,
    P1: SystemParam<'a>,
{
    fn call(&self, world: &'a World) {
        todo!();
=======
impl<F, P0, P1> NakedSys<(P0, P1)> for F
where
    F: Fn(P0, P1),
    P0: SysParam,
    P1: SysParam,
{
    fn call(&self, world: Arc<World>) {
        let p0 = P0::fetch::<sealed::Sealer>(world.clone());
        let p1 = P1::fetch::<sealed::Sealer>(world);
        self(p0, p1);
    }
}

pub struct Systems {
    storage: RwLock<Vec<Arc<dyn Sys + Send + Sync>>>,
}

impl Systems {
    pub fn new() -> Systems {
        Systems::default()
    }

    pub fn push(&self, system: Arc<dyn Sys + Send + Sync>) {
        self.storage.write().push(system);
    }

    pub fn call(&self, world: &Arc<World>) {
        let lock = self.storage.read();
        lock.iter().for_each(|sys| {
            sys.call(Arc::clone(world));
        });
    }
}

impl Default for Systems {
    fn default() -> Systems {
        Systems {
            storage: RwLock::new(Vec::new()),
        }
>>>>>>> b84aed2e
    }
}<|MERGE_RESOLUTION|>--- conflicted
+++ resolved
@@ -8,107 +8,36 @@
 }
 
 /// Wrapper around a system function pointer to be able to store the function's params.
-<<<<<<< HEAD
-pub struct GenericSystem<'a, Params, F: RawSystem<'a, Params>> {
-=======
 pub struct SysContainer<P, F: NakedSys<P>> {
->>>>>>> b84aed2e
     pub system: F,
     pub _marker: PhantomData<P>,
 }
 
-<<<<<<< HEAD
-impl<F: RawSystem<'a, ()>> System for GenericSystem<(), F> {
-    fn call(&self, world: &World) {
-=======
 impl<F: NakedSys<()>> Sys for SysContainer<(), F> {
     fn call(&self, world: Arc<World>) {
->>>>>>> b84aed2e
         self.system.call(world);
     }
 }
 
-<<<<<<< HEAD
-impl<'a, P0, F: RawSystem<'a, P0>> System for GenericSystem<P0, F>
-where
-    P0: SystemParam<'a>,
-{
-    fn call(&'a self, world: &World) {
-=======
 impl<P0, F: NakedSys<P0>> Sys for SysContainer<P0, F>
 where
     P0: SysParam,
-{
-    fn call(&self, world: Arc<World>) {
->>>>>>> b84aed2e
-        self.system.call(world);
-    }
-}
-
-<<<<<<< HEAD
-impl<'a, P0, P1, F: RawSystem<'a, (P0, P1)>> System for GenericSystem<(P0, P1), F>
-where
-    P0: SystemParam<'a>,
-    P1: SystemParam<'a>,
-=======
-impl<P0, P1, F: NakedSys<(P0, P1)>> Sys for SysContainer<(P0, P1), F>
-where
-    P0: SysParam,
-    P1: SysParam,
->>>>>>> b84aed2e
 {
     fn call(&self, world: Arc<World>) {
         self.system.call(world);
     }
 }
 
-<<<<<<< HEAD
-pub trait SystemParam<'a>: Sized {
-    const EXCLUSIVE: bool;
-
-    fn fetch(world: &'a World) -> Self {
-        panic!(
-            "{} does not support immutable fetching",
-            std::any::type_name::<Self>()
-        );
-    }
-
-    fn fetch_mut(world: &'a mut World) -> Self {
-        panic!(
-            "{} does not support mutable fetching",
-            std::any::type_name::<Self>()
-        );
+impl<P0, P1, F: NakedSys<(P0, P1)>> Sys for SysContainer<(P0, P1), F>
+where
+    P0: SysParam,
+    P1: SysParam,
+{
+    fn call(&self, world: Arc<World>) {
+        self.system.call(world);
     }
 }
 
-impl<'a, C: QueryBundle, F: FilterBundle> SystemParam<'a> for Query<'a, C, F> {
-    const EXCLUSIVE: bool = C::MUTABLE;
-
-    fn fetch(world: &'a World) -> Self {
-        Query::from(world)
-    }
-}
-
-impl<'a, R: Resource> SystemParam<'a> for Res<'a, R> {
-    const EXCLUSIVE: bool = false;
-}
-
-impl<'a, R: Resource> SystemParam<'a> for ResMut<'a, R> {
-    const EXCLUSIVE: bool = true;
-}
-
-impl<E: Event> SystemParam<'_> for EventWriter<E> {
-    const EXCLUSIVE: bool = false;
-}
-
-impl<E: Event> SystemParam<'_> for EventReader<E> {
-    const EXCLUSIVE: bool = false;
-}
-
-pub trait RawSystem<'a, Params>: Sized {
-    fn into_generic(self) -> GenericSystem<Params, Self> {
-        GenericSystem {
-=======
 pub trait SysParam {
     const SHARED: bool;
 
@@ -159,22 +88,11 @@
 pub trait NakedSys<Params>: Sized {
     fn into_container(self) -> SysContainer<Params, Self> {
         SysContainer {
->>>>>>> b84aed2e
             system: self,
             _marker: PhantomData,
         }
     }
 
-<<<<<<< HEAD
-    fn call(&self, world: &'a World);
-}
-
-impl<'a, F> RawSystem<'a, ()> for F
-where
-    F: Fn(),
-{
-    fn call(&self, _world: &'a World) {
-=======
     fn call(&self, world: Arc<World>);
 }
 
@@ -183,20 +101,10 @@
     F: Fn(),
 {
     fn call(&self, _world: Arc<World>) {
->>>>>>> b84aed2e
         self();
     }
 }
 
-<<<<<<< HEAD
-impl<'a, F, P0> RawSystem<'a, P0> for F
-where
-    F: Fn(P0),
-    P0: SystemParam<'a>,
-{
-    fn call(&self, world: &'a World) {
-        let p0 = P0::fetch(world);
-=======
 impl<F, P0> NakedSys<P0> for F
 where
     F: Fn(P0),
@@ -204,21 +112,10 @@
 {
     fn call(&self, world: Arc<World>) {
         let p0 = P0::fetch::<sealed::Sealer>(world);
->>>>>>> b84aed2e
         self(p0);
     }
 }
 
-<<<<<<< HEAD
-impl<'a, F, P0, P1> RawSystem<'a, (P0, P1)> for F
-where
-    F: Fn(P0, P1),
-    P0: SystemParam<'a>,
-    P1: SystemParam<'a>,
-{
-    fn call(&self, world: &'a World) {
-        todo!();
-=======
 impl<F, P0, P1> NakedSys<(P0, P1)> for F
 where
     F: Fn(P0, P1),
@@ -258,6 +155,5 @@
         Systems {
             storage: RwLock::new(Vec::new()),
         }
->>>>>>> b84aed2e
     }
 }